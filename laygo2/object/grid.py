--- conflicted
+++ resolved
@@ -1109,11 +1109,7 @@
                                  "name: " + self.name + ", " + \
                "class: " + self.__class__.__name__ + ", " + \
                "scope: " + str(self.range.tolist()) + ", " + \
-<<<<<<< HEAD
                "elements: " + str(self.elements)
-=======
-              "elements: " + str(self.elements)
->>>>>>> b866e834
 
 
 # Regular classes.
